<<<<<<< HEAD
=======
//! Everything related to CLI option and argument handling.
//!

use std::path::PathBuf;
use clap::{crate_authors, AppSettings, Parser};
>>>>>>> 7bb8bba1

/// Binary name
pub(crate) const NAME: &str = "atlas";
/// Binary version, different from the API itself represented the crate.
pub(crate) const VERSION: &str = "0.3.0";

// Std library
//
use std::path::PathBuf;

// External crates
//
use clap::{crate_authors, AppSettings, Parser};

// Import our various data structures & enums
use crate::data::{CredOpts, KeyOpts, MeasurementOpts, ProbeOpts};
use crate::proto::{DnsOpts, HttpOpts, NtpOpts, PingOpts, TlsOpts, TrrOpts};
use crate::util::IpOpts;

/// Help message
#[derive(Parser)]
#[clap(name = NAME, about = "Rust CLI for RIPE Atlas.")]
#[clap(version = VERSION, author = crate_authors!())]
#[clap(setting = AppSettings::NoAutoVersion)]
pub(crate) struct Opts {
    /// configuration file
    #[clap(short = 'c', long)]
    pub(crate) config: Option<PathBuf>,
    /// debug mode
    #[clap(short = 'D', long = "debug")]
    pub(crate) debug: bool,
    /// Verbose mode
    #[clap(short = 'v', long)]
    pub(crate) verbose: bool,
    /// Display version and exit
    #[clap(short = 'V', long = "version")]
    pub(crate) version: bool,
    /// Subcommands
    #[clap(subcommand)]
    pub(crate) subcmd: SubCommand,
}

#[derive(Parser)]
pub(crate) enum SubCommand {
    // Data-specific commands (see data.rs)
    /// Dislays informations about credits
    #[clap(visible_alias = "c")]
    Credits(CredOpts),
    /// Key management
    #[clap(visible_alias = "keys", visible_alias = "k")]
    Key(KeyOpts),
    /// Create, starts, displays measurements
    #[clap(visible_alias = "m")]
    Measurement(MeasurementOpts),
    /// Get informations about probes
    #[clap(visible_alias = "probes", visible_alias = "p")]
    Probe(ProbeOpts),

    // Protocol-specific commands (see protocols.rs)
    /// DNS-related measurements
    Dns(DnsOpts),
    /// HTTP-related measurements
    Http(HttpOpts),
    /// NTP-related measurements
    Ntp(NtpOpts),
    /// ICMP-related measurements
    Ping(PingOpts),
    /// Certificate info management
    #[clap(visible_alias = "cert")]
    TlsCert(TlsOpts),
    /// Traceroute from probes
    #[clap(visible_alias = "tracert")]
    Traceroute(TrrOpts),

    // Useful shortcut (see util.rs)
    /// Displays the default probe IPs
    Ip(IpOpts),
}<|MERGE_RESOLUTION|>--- conflicted
+++ resolved
@@ -1,11 +1,6 @@
-<<<<<<< HEAD
-=======
 //! Everything related to CLI option and argument handling.
 //!
 
-use std::path::PathBuf;
-use clap::{crate_authors, AppSettings, Parser};
->>>>>>> 7bb8bba1
 
 /// Binary name
 pub(crate) const NAME: &str = "atlas";
